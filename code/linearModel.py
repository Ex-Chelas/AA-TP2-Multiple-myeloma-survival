import numpy as np
from sklearn.linear_model import LinearRegression, Ridge, Lasso
from sklearn.pipeline import Pipeline
from sklearn.preprocessing import StandardScaler

from model import (
<<<<<<< HEAD
    load_and_preprocess, prepare_submission,
    select_best_strategy, strategy_impute_missing, strategy_drop_rows, TRAIN_FILE_PATH,
    train_evaluate_custom_gd, train_evaluate_lasso, train_evaluate_ridge, gradient_descent_c_mse,
    train_and_evaluate_model, train_validate_split,
    PREDICTION_COLUMN_NAME, TEST_FILE_PATH, get_next_submission_filename
=======
    load_and_preprocess, prepare_submission, select_best_strategy, strategy_impute_missing, strategy_drop_rows,
    TRAIN_FILE_PATH, train_evaluate_custom_gd, train_evaluate_lasso, train_evaluate_ridge, gradient_descent_c_mse,
    train_and_evaluate_model, train_validate_split, PREDICTION_COLUMN_NAME, TEST_FILE_PATH
>>>>>>> 492b8e6b
)


def build_and_train_model(x_train, y_train):
    """
    Build and train a linear regression model using a pipeline with standardization.

    Parameters:
    x_train: The feature matrix for training.
    y_train: The target vector for training.

    Returns:
    The trained model pipeline.
    """
    model_pipeline = Pipeline([
        ('scaler', StandardScaler()),  # Standardization
        ('regressor', LinearRegression())  # Linear regression model
    ])
    model_pipeline.fit(x_train, y_train)
    print("Scikit-learn Linear Regression model trained successfully.")
    return model_pipeline


if __name__ == "__main__":
    # ===============================
    # 1. Load Training Data
    # ===============================
    print("Loading training data...")
    df_original = load_and_preprocess(TRAIN_FILE_PATH)
    print("Original DataFrame shape:", df_original.shape)

    # ===============================
    # 2. Apply Preprocessing Strategies
    # ===============================
    print("\nApplying Preprocessing Strategies...")

    # Strategy 1: Drop Rows with Missing Data
    print("\n--- Applying Strategy 1: Drop Rows with Missing Data ---")
    df_strategy1, features_strategy1 = strategy_drop_rows(df_original.copy())
    print(f"Strategy 1 - Number of data points after dropping rows: {len(df_strategy1)}")

    # Strategy 2: Impute Missing Values with Mean
    print("\n--- Applying Strategy 2: Impute Missing Values ---")
    df_strategy2, features_strategy2 = strategy_impute_missing(df_original.copy())
    print(f"Strategy 2 - Number of data points after imputation: {len(df_strategy2)}")

    # ===============================
    # 3. Train and Evaluate Models
    # ===============================
    print("\nTraining and Evaluating Models...")

    # Initialize a list to store results
    strategy_results = []

    # ---------------------------------
    # Strategy 1: Drop Rows
    # ---------------------------------
    print("\n=== Strategy 1: Drop Rows ===")

    # ---------------------------
    # Linear Regression
    # ---------------------------
    print("\n--- Training Linear Regression for Strategy 1 ---")
    # Split data
    df_train_s1, df_validate_s1, df_test_s1 = train_validate_split(df_strategy1)
    # Initialize model
    model_lr_s1 = LinearRegression()
    # Train and evaluate
    result_lr_s1 = train_and_evaluate_model(
        df_train=df_train_s1,
        df_validate=df_validate_s1,
        df_test=df_test_s1,
        features=features_strategy1,
        strategy_name="Strategy 1: Drop Rows",
        model=model_lr_s1,
        model_type="Linear Regression"
    )
    strategy_results.append(result_lr_s1)

    # ---------------------------
    # Lasso Regression
    # ---------------------------
    print("\n--- Training Lasso Regression for Strategy 1 ---")
    result_lasso_s1 = train_evaluate_lasso(
        df=df_strategy1,
        features=features_strategy1,
        strategy_name="Strategy 1: Drop Rows",
        alpha=0.1
    )
    strategy_results.append(result_lasso_s1)

    # ---------------------------
    # Ridge Regression
    # ---------------------------
    print("\n--- Training Ridge Regression for Strategy 1 ---")
    result_ridge_s1 = train_evaluate_ridge(
        df=df_strategy1,
        features=features_strategy1,
        strategy_name="Strategy 1: Drop Rows",
        alpha=1.0
    )
    strategy_results.append(result_ridge_s1)

    # ---------------------------
    # Custom Gradient Descent
    # ---------------------------
    print("\n--- Training Custom Gradient Descent for Strategy 1 ---")
    result_gd_s1 = train_evaluate_custom_gd(
        df=df_strategy1,
        features=features_strategy1,
        strategy_name="Strategy 1: Drop Rows",
        learning_rate=0.001,
        epochs=1000,
        tolerance=1e-6
    )
    strategy_results.append(result_gd_s1)

    # ---------------------------------
    # Strategy 2: Impute Missing Values
    # ---------------------------------
    print("\n=== Strategy 2: Impute Missing Values ===")

    # ---------------------------
    # Linear Regression
    # ---------------------------
    print("\n--- Training Linear Regression for Strategy 2 ---")
    # Split data
    df_train_s2, df_validate_s2, df_test_s2 = train_validate_split(df_strategy2)
    # Initialize model
    model_lr_s2 = LinearRegression()
    # Train and evaluate
    result_lr_s2 = train_and_evaluate_model(
        df_train=df_train_s2,
        df_validate=df_validate_s2,
        df_test=df_test_s2,
        features=features_strategy2,
        strategy_name="Strategy 2: Impute Missing Values",
        model=model_lr_s2,
        model_type="Linear Regression"
    )
    strategy_results.append(result_lr_s2)

    # ---------------------------
    # Lasso Regression
    # ---------------------------
    print("\n--- Training Lasso Regression for Strategy 2 ---")
    result_lasso_s2 = train_evaluate_lasso(
        df=df_strategy2,
        features=features_strategy2,
        strategy_name="Strategy 2: Impute Missing Values",
        alpha=0.1
    )
    strategy_results.append(result_lasso_s2)

    # ---------------------------
    # Ridge Regression
    # ---------------------------
    print("\n--- Training Ridge Regression for Strategy 2 ---")
    result_ridge_s2 = train_evaluate_ridge(
        df=df_strategy2,
        features=features_strategy2,
        strategy_name="Strategy 2: Impute Missing Values",
        alpha=1.0
    )
    strategy_results.append(result_ridge_s2)

    # ---------------------------
    # Custom Gradient Descent
    # ---------------------------
    print("\n--- Training Custom Gradient Descent for Strategy 2 ---")
    result_gd_s2 = train_evaluate_custom_gd(
        df=df_strategy2,
        features=features_strategy2,
        strategy_name="Strategy 2: Impute Missing Values",
        learning_rate=0.001,
        epochs=1000,
        tolerance=1e-6
    )
    strategy_results.append(result_gd_s2)

    # ===============================
    # 4. Select the Best Strategy
    # ===============================
    print("\nSelecting the Best Strategy Based on Test cMSE...")
    best_strategy = select_best_strategy(strategy_results)
    selected_strategy_name = best_strategy['strategy']
    selected_test_cMSE = best_strategy['test_cMSE']

    print(f"\nBest Strategy Selected: {selected_strategy_name} with Test cMSE: {selected_test_cMSE:.4f}")

    # ===============================
    # 5. Retrain the Best Model on Entire Data
    # ===============================
    print("\nRetraining the Best Model on the Entire Cleaned Dataset...")

    # Determine which features and DataFrame to use
    if "Strategy 1: Drop Rows" in selected_strategy_name:
        selected_features = features_strategy1
        selected_df = df_strategy1
    else:
        selected_features = features_strategy2
        selected_df = df_strategy2

    # Load Kaggle test data
    print("\nLoading Kaggle Test Data...")
    kaggle_test_data = load_and_preprocess(TEST_FILE_PATH)
    print("Kaggle Test DataFrame shape:", kaggle_test_data.shape)

    # Preprocess Kaggle test data based on the selected strategy
    if False:  # "Strategy 1: Drop Rows" in selected_strategy_name:
        # Strategy 1: Drop rows with any missing feature values
        kaggle_test_clean = kaggle_test_data.dropna(subset=selected_features)
        print(f"Dropped rows with missing feature values in Kaggle test data: {kaggle_test_clean.shape}")
    else:
        # Calculate the mean for each column in df_original
        column_means = df_original.mean()

        # Create a copy of kaggle_test_data
        kaggle_test_clean = kaggle_test_data.copy()

        # Impute missing values in kaggle_test_clean using the means from df_original
        for col in selected_features:
            if col in kaggle_test_clean.columns:
                mean_value = column_means[col]  # Get mean from df_original
                kaggle_test_clean[col] = kaggle_test_clean[col].fillna(mean_value)
                print(
                    f"Imputed missing values in '{col}' with mean value {mean_value:.2f} from df_original in Kaggle test data")

    # Ensure that the test data has the required features
    missing_features = [feature for feature in selected_features if feature not in kaggle_test_clean.columns]
    if missing_features:
        raise ValueError(f"The following required features are missing in the Kaggle test data: {missing_features}")

    # Extract features for prediction
    X_kaggle_test = kaggle_test_clean[selected_features].values

    # ===============================
    # 6. Retrain the Best Model
    # ===============================
    if "Linear Regression" in selected_strategy_name:
        # Retrain using Scikit-learn Linear Regression
        print("\nRetraining Linear Regression on the Entire Dataset...")
        best_model = LinearRegression()
        best_model.fit(selected_df[selected_features], selected_df[PREDICTION_COLUMN_NAME])
        print("Best Linear Regression model retrained successfully.")
        y_kaggle_pred = best_model.predict(kaggle_test_clean[selected_features])
    elif "Lasso" in selected_strategy_name:
        # Retrain using Lasso Regression
        print("\nRetraining Lasso Regression on the Entire Dataset...")
        alpha_lasso = 0.1
        best_model = Lasso(alpha=alpha_lasso)
        best_model.fit(selected_df[selected_features], selected_df[PREDICTION_COLUMN_NAME])
        print("Best Lasso Regression model retrained successfully.")
        y_kaggle_pred = best_model.predict(kaggle_test_clean[selected_features])
    elif "Ridge" in selected_strategy_name:
        # Retrain using Ridge Regression
        print("\nRetraining Ridge Regression on the Entire Dataset...")
        alpha_ridge = 1.0
        best_model = Ridge(alpha=alpha_ridge)
        best_model.fit(selected_df[selected_features], selected_df[PREDICTION_COLUMN_NAME])
        print("Best Ridge Regression model retrained successfully.")
        y_kaggle_pred = best_model.predict(kaggle_test_clean[selected_features])
    elif "Gradient Descent" in selected_strategy_name:
        # Retrain using Custom Gradient Descent
        print("\nRetraining Custom Gradient Descent on the Entire Dataset...")
        x_full = selected_df[selected_features].values
        y_full = selected_df[PREDICTION_COLUMN_NAME].values
        c_full = selected_df["Censored"].values
        w, b, history = gradient_descent_c_mse(
            x_full,
            y_full,
            c_full,
            learning_rate=0.001,
            epochs=1000,
            tolerance=1e-6
        )
        print("Best Gradient Descent model retrained successfully.")
        y_kaggle_pred = np.dot(X_kaggle_test, w) + b
    else:
        raise ValueError("Unknown model type selected.")

    # ===============================
    # 7. Prepare and Save Submission
    # ===============================
    print("\nPreparing Submission File...")

    # Generate the next submission filename
    submission_filename = get_next_submission_filename(
        base_path="data",
        prefix="polySubmission",
        extension=".csv"
    )
    print(f"Generated Submission Filename: {submission_filename}")

    # Prepare and save the submission
    prepare_submission(kaggle_test_clean, y_kaggle_pred, submission_filename)
    print("Submission process completed successfully.")<|MERGE_RESOLUTION|>--- conflicted
+++ resolved
@@ -4,17 +4,9 @@
 from sklearn.preprocessing import StandardScaler
 
 from model import (
-<<<<<<< HEAD
-    load_and_preprocess, prepare_submission,
-    select_best_strategy, strategy_impute_missing, strategy_drop_rows, TRAIN_FILE_PATH,
-    train_evaluate_custom_gd, train_evaluate_lasso, train_evaluate_ridge, gradient_descent_c_mse,
-    train_and_evaluate_model, train_validate_split,
-    PREDICTION_COLUMN_NAME, TEST_FILE_PATH, get_next_submission_filename
-=======
     load_and_preprocess, prepare_submission, select_best_strategy, strategy_impute_missing, strategy_drop_rows,
     TRAIN_FILE_PATH, train_evaluate_custom_gd, train_evaluate_lasso, train_evaluate_ridge, gradient_descent_c_mse,
     train_and_evaluate_model, train_validate_split, PREDICTION_COLUMN_NAME, TEST_FILE_PATH
->>>>>>> 492b8e6b
 )
 
 
@@ -304,7 +296,7 @@
     # Generate the next submission filename
     submission_filename = get_next_submission_filename(
         base_path="data",
-        prefix="polySubmission",
+        prefix="cMSE-baseline-submission",
         extension=".csv"
     )
     print(f"Generated Submission Filename: {submission_filename}")
